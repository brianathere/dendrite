--- conflicted
+++ resolved
@@ -64,11 +64,7 @@
 func (r *Inputer) processRoomEvent(
 	ctx context.Context,
 	input *api.InputRoomEvent,
-<<<<<<< HEAD
-) (string, error) {
-=======
 ) (err error) {
->>>>>>> 161f1451
 	// Measure how long it takes to process this event.
 	started := time.Now()
 	defer func() {
@@ -98,21 +94,12 @@
 				switch idFormat {
 				case gomatrixserverlib.EventIDFormatV1:
 					if bytes.Equal(event.EventReference().EventSHA256, evs[0].EventReference().EventSHA256) {
-<<<<<<< HEAD
 						logger.Debugf("Already processed event; ignoring")
-						return event.EventID(), nil
+						return nil
 					}
 				default:
 					logger.Debugf("Already processed event; ignoring")
-					return event.EventID(), nil
-=======
-						util.GetLogger(ctx).WithField("event_id", event.EventID()).Infof("Already processed event; ignoring")
-						return nil
-					}
-				default:
-					util.GetLogger(ctx).WithField("event_id", event.EventID()).Infof("Already processed event; ignoring")
 					return nil
->>>>>>> 161f1451
 				}
 			}
 		}
@@ -127,7 +114,7 @@
 			PrevEventIDs: event.PrevEventIDs(),
 		}
 		if err := r.Queryer.QueryMissingAuthPrevEvents(ctx, missingReq, missingRes); err != nil {
-			return "", fmt.Errorf("r.Queryer.QueryMissingAuthPrevEvents: %w", err)
+			return fmt.Errorf("r.Queryer.QueryMissingAuthPrevEvents: %w", err)
 		}
 	}
 	if len(missingRes.MissingAuthEventIDs) > 0 || len(missingRes.MissingPrevEventIDs) > 0 {
@@ -135,7 +122,7 @@
 			RoomID: event.RoomID(),
 		}
 		if err := r.FSAPI.QueryJoinedHostServerNamesInRoom(ctx, serverReq, serverRes); err != nil {
-			return "", fmt.Errorf("r.FSAPI.QueryJoinedHostServerNamesInRoom: %w", err)
+			return fmt.Errorf("r.FSAPI.QueryJoinedHostServerNamesInRoom: %w", err)
 		}
 	}
 
@@ -146,7 +133,7 @@
 	knownEvents := map[string]*types.Event{}
 	logger.Println("Starting to check for missing auth events")
 	if err := r.checkForMissingAuthEvents(ctx, logger, input.Event, &authEvents, knownEvents, serverRes.ServerNames); err != nil {
-		return "", fmt.Errorf("r.checkForMissingAuthEvents: %w", err)
+		return fmt.Errorf("r.checkForMissingAuthEvents: %w", err)
 	}
 	logger.Println("Checked for missing auth events")
 
@@ -163,7 +150,7 @@
 	authEventNIDs := make([]types.EventNID, 0, len(authEventIDs))
 	for _, authEventID := range authEventIDs {
 		if _, ok := knownEvents[authEventID]; !ok {
-			return "", fmt.Errorf("missing auth event %s", authEventID)
+			return fmt.Errorf("missing auth event %s", authEventID)
 		}
 		authEventNIDs = append(authEventNIDs, knownEvents[authEventID].EventNID)
 	}
@@ -198,18 +185,8 @@
 	// doesn't have any associated state to store and we don't need to
 	// notify anyone about it.
 	if input.Kind == api.KindOutlier {
-<<<<<<< HEAD
 		logger.Debug("Stored outlier")
-		return event.EventID(), nil
-=======
-		logrus.WithFields(logrus.Fields{
-			"event_id": event.EventID(),
-			"type":     event.Type(),
-			"room":     event.RoomID(),
-			"sender":   event.Sender(),
-		}).Debug("Stored outlier")
 		return nil
->>>>>>> 161f1451
 	}
 
 	roomInfo, err := r.DB.RoomInfo(ctx, event.RoomID())
@@ -239,7 +216,7 @@
 			haveEvents: map[string]*gomatrixserverlib.HeaderedEvent{},
 		}
 		if err = missingState.processEventWithMissingState(ctx, input.Event.Unwrap(), roomInfo.RoomVersion); err != nil {
-			return "", fmt.Errorf("r.checkForMissingPrevEvents: %w", err)
+			return fmt.Errorf("r.checkForMissingPrevEvents: %w", err)
 		}
 		logger.Println("Checked for missing prev events")
 	}
@@ -255,19 +232,8 @@
 
 	// We stop here if the event is rejected: We've stored it but won't update forward extremities or notify anyone about it.
 	if isRejected || softfail {
-<<<<<<< HEAD
 		logger.WithField("soft_fail", softfail).Debug("Stored rejected event")
-		return event.EventID(), rejectionErr
-=======
-		logrus.WithFields(logrus.Fields{
-			"event_id":  event.EventID(),
-			"type":      event.Type(),
-			"room":      event.RoomID(),
-			"soft_fail": softfail,
-			"sender":    event.Sender(),
-		}).Debug("Stored rejected event")
 		return rejectionErr
->>>>>>> 161f1451
 	}
 
 	switch input.Kind {
