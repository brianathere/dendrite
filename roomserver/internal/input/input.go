// Copyright 2017 Vector Creations Ltd
//
// Licensed under the Apache License, Version 2.0 (the "License");
// you may not use this file except in compliance with the License.
// You may obtain a copy of the License at
//
//     http://www.apache.org/licenses/LICENSE-2.0
//
// Unless required by applicable law or agreed to in writing, software
// distributed under the License is distributed on an "AS IS" BASIS,
// WITHOUT WARRANTIES OR CONDITIONS OF ANY KIND, either express or implied.
// See the License for the specific language governing permissions and
// limitations under the License.

// Package input contains the code processes new room events
package input

import (
	"context"
	"encoding/json"
	"sync"

	"github.com/Arceliar/phony"
	"github.com/getsentry/sentry-go"
	fedapi "github.com/matrix-org/dendrite/federationapi/api"
	"github.com/matrix-org/dendrite/internal/hooks"
	"github.com/matrix-org/dendrite/roomserver/acls"
	"github.com/matrix-org/dendrite/roomserver/api"
	"github.com/matrix-org/dendrite/roomserver/internal/query"
	"github.com/matrix-org/dendrite/roomserver/storage"
	"github.com/matrix-org/dendrite/setup/jetstream"
	"github.com/matrix-org/gomatrixserverlib"
	"github.com/nats-io/nats.go"
	"github.com/prometheus/client_golang/prometheus"
	log "github.com/sirupsen/logrus"
	"github.com/tidwall/gjson"
)

var keyContentFields = map[string]string{
	"m.room.join_rules":         "join_rule",
	"m.room.history_visibility": "history_visibility",
	"m.room.member":             "membership",
}

type Inputer struct {
	DB                   storage.Database
	JetStream            nats.JetStreamContext
	ServerName           gomatrixserverlib.ServerName
	FSAPI                fedapi.FederationInternalAPI
	KeyRing              gomatrixserverlib.JSONVerifier
	ACLs                 *acls.ServerACLs
	InputRoomEventTopic  string
	OutputRoomEventTopic string
	workers              sync.Map // room ID -> *phony.Inbox

	Queryer *query.Queryer
}

// onMessage is called when a new event arrives in the roomserver input stream.
func (r *Inputer) Start() error {
	_, err := r.JetStream.Subscribe(
		r.InputRoomEventTopic,
		// We specifically don't use jetstream.WithJetStreamMessage here because we
		// queue the task off to a room-specific queue and the ACK needs to be sent
		// later, possibly with an error response to the inputter if synchronous.
		func(msg *nats.Msg) {
			roomID := msg.Header.Get("room_id")
			var inputRoomEvent api.InputRoomEvent
			if err := json.Unmarshal(msg.Data, &inputRoomEvent); err != nil {
				_ = msg.Term()
				return
			}
			inbox, _ := r.workers.LoadOrStore(roomID, &phony.Inbox{})
			roomserverInputBackpressure.With(prometheus.Labels{"room_id": roomID}).Inc()
			inbox.(*phony.Inbox).Act(nil, func() {
				defer roomserverInputBackpressure.With(prometheus.Labels{"room_id": roomID}).Dec()
				if err := r.processRoomEvent(context.TODO(), &inputRoomEvent); err != nil {
					sentry.CaptureException(err)
				} else {
					hooks.Run(hooks.KindNewEventPersisted, inputRoomEvent.Event)
				}
				_ = msg.Ack()
			})
		},
		// NATS wants to acknowledge automatically by default when the message is
		// read from the stream, but we want to override that behaviour by making
		// sure that we only acknowledge when we're happy we've done everything we
		// can. This ensures we retry things when it makes sense to do so.
		nats.ManualAck(),
		// NATS will try to redeliver things to us automatically if we don't ack
		// or nak them within a certain amount of time. This stops that from
		// happening, so we don't end up doing a lot of unnecessary duplicate work.
		nats.MaxDeliver(0),
	)
	return err
}

// InputRoomEvents implements api.RoomserverInternalAPI
func (r *Inputer) InputRoomEvents(
	ctx context.Context,
	request *api.InputRoomEventsRequest,
	response *api.InputRoomEventsResponse,
) {
	if request.Asynchronous {
		var err error
		for _, e := range request.InputRoomEvents {
			msg := &nats.Msg{
				Subject: r.InputRoomEventTopic,
				Header:  nats.Header{},
			}
			roomID := e.Event.RoomID()
			msg.Header.Set("room_id", roomID)
			msg.Data, err = json.Marshal(e)
			if err != nil {
				response.ErrMsg = err.Error()
				return
			}
			if _, err = r.JetStream.PublishMsg(msg); err != nil {
				return
			}
		}
	} else {
		responses := make(chan error, len(request.InputRoomEvents))
		defer close(responses)
		for _, e := range request.InputRoomEvents {
			inputRoomEvent := e
			roomID := inputRoomEvent.Event.RoomID()
			inbox, _ := r.workers.LoadOrStore(roomID, &phony.Inbox{})
			roomserverInputBackpressure.With(prometheus.Labels{"room_id": roomID}).Inc()
			inbox.(*phony.Inbox).Act(nil, func() {
<<<<<<< HEAD
				err := r.processRoomEvent(ctx, &inputRoomEvent)
=======
				defer roomserverInputBackpressure.With(prometheus.Labels{"room_id": roomID}).Dec()
				err := r.processRoomEvent(context.TODO(), &inputRoomEvent)
>>>>>>> a4223214
				if err != nil {
					sentry.CaptureException(err)
				} else {
					hooks.Run(hooks.KindNewEventPersisted, inputRoomEvent.Event)
				}
				select {
				case <-ctx.Done():
				default:
					responses <- err
				}
			})
		}
		for i := 0; i < len(request.InputRoomEvents); i++ {
			select {
			case <-ctx.Done():
				response.ErrMsg = context.DeadlineExceeded.Error()
				return
			case err := <-responses:
				if err != nil {
					response.ErrMsg = err.Error()
					return
				}
			}
		}
	}
}

// WriteOutputEvents implements OutputRoomEventWriter
func (r *Inputer) WriteOutputEvents(roomID string, updates []api.OutputEvent) error {
	var err error
	for _, update := range updates {
		msg := &nats.Msg{
			Subject: r.OutputRoomEventTopic,
			Header:  nats.Header{},
		}
		msg.Header.Set(jetstream.RoomID, roomID)
		msg.Data, err = json.Marshal(update)
		if err != nil {
			return err
		}
		logger := log.WithFields(log.Fields{
			"room_id": roomID,
			"type":    update.Type,
		})
		if update.NewRoomEvent != nil {
			eventType := update.NewRoomEvent.Event.Type()
			logger = logger.WithFields(log.Fields{
				"event_type":     eventType,
				"event_id":       update.NewRoomEvent.Event.EventID(),
				"adds_state":     len(update.NewRoomEvent.AddsStateEventIDs),
				"removes_state":  len(update.NewRoomEvent.RemovesStateEventIDs),
				"send_as_server": update.NewRoomEvent.SendAsServer,
				"sender":         update.NewRoomEvent.Event.Sender(),
			})
			if update.NewRoomEvent.Event.StateKey() != nil {
				logger = logger.WithField("state_key", *update.NewRoomEvent.Event.StateKey())
			}
			contentKey := keyContentFields[eventType]
			if contentKey != "" {
				value := gjson.GetBytes(update.NewRoomEvent.Event.Content(), contentKey)
				if value.Exists() {
					logger = logger.WithField("content_value", value.String())
				}
			}

			if eventType == "m.room.server_acl" && update.NewRoomEvent.Event.StateKeyEquals("") {
				ev := update.NewRoomEvent.Event.Unwrap()
				defer r.ACLs.OnServerACLUpdate(ev)
			}
		}
		logger.Tracef("Producing to topic '%s'", r.OutputRoomEventTopic)
		if _, err := r.JetStream.PublishMsg(msg); err != nil {
			logger.WithError(err).Errorf("Failed to produce to topic '%s': %s", r.OutputRoomEventTopic, err)
			return err
		}
	}
	return nil
}

func init() {
	prometheus.MustRegister(roomserverInputBackpressure)
}

var roomserverInputBackpressure = prometheus.NewGaugeVec(
	prometheus.GaugeOpts{
		Namespace: "dendrite",
		Subsystem: "roomserver",
		Name:      "input_backpressure",
		Help:      "How many events are queued for input for a given room",
	},
	[]string{"room_id"},
)<|MERGE_RESOLUTION|>--- conflicted
+++ resolved
@@ -128,12 +128,8 @@
 			inbox, _ := r.workers.LoadOrStore(roomID, &phony.Inbox{})
 			roomserverInputBackpressure.With(prometheus.Labels{"room_id": roomID}).Inc()
 			inbox.(*phony.Inbox).Act(nil, func() {
-<<<<<<< HEAD
+				defer roomserverInputBackpressure.With(prometheus.Labels{"room_id": roomID}).Dec()
 				err := r.processRoomEvent(ctx, &inputRoomEvent)
-=======
-				defer roomserverInputBackpressure.With(prometheus.Labels{"room_id": roomID}).Dec()
-				err := r.processRoomEvent(context.TODO(), &inputRoomEvent)
->>>>>>> a4223214
 				if err != nil {
 					sentry.CaptureException(err)
 				} else {
