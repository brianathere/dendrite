package streams

import (
	"context"

	"github.com/matrix-org/dendrite/eduserver/cache"
	keyapi "github.com/matrix-org/dendrite/keyserver/api"
	rsapi "github.com/matrix-org/dendrite/roomserver/api"
	"github.com/matrix-org/dendrite/syncapi/storage"
	"github.com/matrix-org/dendrite/syncapi/types"
	userapi "github.com/matrix-org/dendrite/userapi/api"
)

type Streams struct {
	PDUStreamProvider              types.StreamProvider
	TypingStreamProvider           types.StreamProvider
	ReceiptStreamProvider          types.StreamProvider
	InviteStreamProvider           types.StreamProvider
	SendToDeviceStreamProvider     types.StreamProvider
	AccountDataStreamProvider      types.StreamProvider
	DeviceListStreamProvider       types.StreamProvider
	NotificationDataStreamProvider types.StreamProvider
}

func NewSyncStreamProviders(
	d storage.Database, userAPI userapi.UserInternalAPI,
	rsAPI rsapi.RoomserverInternalAPI, keyAPI keyapi.KeyInternalAPI,
	eduCache *cache.EDUCache,
) *Streams {
	streams := &Streams{
		PDUStreamProvider: &PDUStreamProvider{
			StreamProvider: StreamProvider{DB: d},
		},
		TypingStreamProvider: &TypingStreamProvider{
			StreamProvider: StreamProvider{DB: d},
			EDUCache:       eduCache,
		},
		ReceiptStreamProvider: &ReceiptStreamProvider{
			StreamProvider: StreamProvider{DB: d},
		},
		InviteStreamProvider: &InviteStreamProvider{
			StreamProvider: StreamProvider{DB: d},
		},
		SendToDeviceStreamProvider: &SendToDeviceStreamProvider{
			StreamProvider: StreamProvider{DB: d},
		},
		AccountDataStreamProvider: &AccountDataStreamProvider{
			StreamProvider: StreamProvider{DB: d},
			userAPI:        userAPI,
		},
		NotificationDataStreamProvider: &NotificationDataStreamProvider{
			StreamProvider: StreamProvider{DB: d},
		},
		DeviceListStreamProvider: &DeviceListStreamProvider{
			StreamProvider: StreamProvider{DB: d},
			rsAPI:          rsAPI,
			keyAPI:         keyAPI,
		},
	}

	streams.PDUStreamProvider.Setup()
	streams.TypingStreamProvider.Setup()
	streams.ReceiptStreamProvider.Setup()
	streams.InviteStreamProvider.Setup()
	streams.SendToDeviceStreamProvider.Setup()
	streams.AccountDataStreamProvider.Setup()
	streams.NotificationDataStreamProvider.Setup()
	streams.DeviceListStreamProvider.Setup()

	return streams
}

func (s *Streams) Latest(ctx context.Context) types.StreamingToken {
	return types.StreamingToken{
<<<<<<< HEAD
		PDUPosition:              s.PDUStreamProvider.LatestPosition(ctx),
		TypingPosition:           s.TypingStreamProvider.LatestPosition(ctx),
		ReceiptPosition:          s.PDUStreamProvider.LatestPosition(ctx),
		InvitePosition:           s.InviteStreamProvider.LatestPosition(ctx),
		SendToDevicePosition:     s.SendToDeviceStreamProvider.LatestPosition(ctx),
		AccountDataPosition:      s.AccountDataStreamProvider.LatestPosition(ctx),
		NotificationDataPosition: s.NotificationDataStreamProvider.LatestPosition(ctx),
		DeviceListPosition:       s.DeviceListStreamProvider.LatestPosition(ctx),
=======
		PDUPosition:          s.PDUStreamProvider.LatestPosition(ctx),
		TypingPosition:       s.TypingStreamProvider.LatestPosition(ctx),
		ReceiptPosition:      s.ReceiptStreamProvider.LatestPosition(ctx),
		InvitePosition:       s.InviteStreamProvider.LatestPosition(ctx),
		SendToDevicePosition: s.SendToDeviceStreamProvider.LatestPosition(ctx),
		AccountDataPosition:  s.AccountDataStreamProvider.LatestPosition(ctx),
		DeviceListPosition:   s.DeviceListStreamProvider.LatestPosition(ctx),
>>>>>>> 849e40d4
	}
}<|MERGE_RESOLUTION|>--- conflicted
+++ resolved
@@ -72,23 +72,13 @@
 
 func (s *Streams) Latest(ctx context.Context) types.StreamingToken {
 	return types.StreamingToken{
-<<<<<<< HEAD
 		PDUPosition:              s.PDUStreamProvider.LatestPosition(ctx),
 		TypingPosition:           s.TypingStreamProvider.LatestPosition(ctx),
-		ReceiptPosition:          s.PDUStreamProvider.LatestPosition(ctx),
+		ReceiptPosition:          s.ReceiptStreamProvider.LatestPosition(ctx),
 		InvitePosition:           s.InviteStreamProvider.LatestPosition(ctx),
 		SendToDevicePosition:     s.SendToDeviceStreamProvider.LatestPosition(ctx),
 		AccountDataPosition:      s.AccountDataStreamProvider.LatestPosition(ctx),
 		NotificationDataPosition: s.NotificationDataStreamProvider.LatestPosition(ctx),
 		DeviceListPosition:       s.DeviceListStreamProvider.LatestPosition(ctx),
-=======
-		PDUPosition:          s.PDUStreamProvider.LatestPosition(ctx),
-		TypingPosition:       s.TypingStreamProvider.LatestPosition(ctx),
-		ReceiptPosition:      s.ReceiptStreamProvider.LatestPosition(ctx),
-		InvitePosition:       s.InviteStreamProvider.LatestPosition(ctx),
-		SendToDevicePosition: s.SendToDeviceStreamProvider.LatestPosition(ctx),
-		AccountDataPosition:  s.AccountDataStreamProvider.LatestPosition(ctx),
-		DeviceListPosition:   s.DeviceListStreamProvider.LatestPosition(ctx),
->>>>>>> 849e40d4
 	}
 }