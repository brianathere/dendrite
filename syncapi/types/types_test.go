package types

import (
	"encoding/json"
	"testing"

	"github.com/matrix-org/gomatrixserverlib"
)

<<<<<<< HEAD
func TestNewSyncTokenWithLogs(t *testing.T) {
	tests := map[string]*StreamingToken{
		"s4_0_0_0_0_0_0": {
			PDUPosition: 4,
		},
		"s4_0_0_0_0_0_0.dl-0-123": {
			PDUPosition: 4,
			DeviceListPosition: LogPosition{
				Partition: 0,
				Offset:    123,
			},
		},
	}
	for tok, want := range tests {
		got, err := NewStreamTokenFromString(tok)
		if err != nil {
			if want == nil {
				continue // error expected
			}
			t.Errorf("%s errored: %s", tok, err)
			continue
		}
		if !reflect.DeepEqual(got, *want) {
			t.Errorf("%s mismatch: got %v want %v", tok, got, want)
		}
		gotStr := got.String()
		if gotStr != tok {
			t.Errorf("%s reserialisation mismatch: got %s want %s", tok, gotStr, tok)
		}
	}
}

func TestSyncTokens(t *testing.T) {
	shouldPass := map[string]string{
		"s4_0_0_0_0_0_0":        StreamingToken{4, 0, 0, 0, 0, 0, 0, LogPosition{}}.String(),
		"s3_1_0_0_0_0_0.dl-1-2": StreamingToken{3, 1, 0, 0, 0, 0, 0, LogPosition{1, 2}}.String(),
		"s1_2_3_4_5_6_7":        StreamingToken{1, 2, 3, 4, 5, 6, 7, LogPosition{}}.String(),
		"t3_1":                  TopologyToken{3, 1}.String(),
=======
func TestSyncTokens(t *testing.T) {
	shouldPass := map[string]string{
		"s4_0_0_0_0_0_0": StreamingToken{4, 0, 0, 0, 0, 0, 0}.String(),
		"s3_1_0_0_0_0_2": StreamingToken{3, 1, 0, 0, 0, 0, 2}.String(),
		"s3_1_2_3_5_0_0": StreamingToken{3, 1, 2, 3, 5, 0, 0}.String(),
		"t3_1":           TopologyToken{3, 1}.String(),
>>>>>>> c36e4546
	}

	for a, b := range shouldPass {
		if a != b {
			t.Errorf("expected %q, got %q", a, b)
		}
	}

	shouldFail := []string{
		"",
		"s_",
		"a3_4",
		"b",
		"b-1",
		"-4",
		"2",
	}

	for _, f := range append(shouldFail, "t1_2") {
		if _, err := NewStreamTokenFromString(f); err == nil {
			t.Errorf("NewStreamTokenFromString %q should have failed", f)
		}
	}

	for _, f := range append(shouldFail, "s1_2_3_4") {
		if _, err := NewTopologyTokenFromString(f); err == nil {
			t.Errorf("NewTopologyTokenFromString %q should have failed", f)
		}
	}
}

func TestNewInviteResponse(t *testing.T) {
	event := `{"auth_events":["$SbSsh09j26UAXnjd3RZqf2lyA3Kw2sY_VZJVZQAV9yA","$EwL53onrLwQ5gL8Dv3VrOOCvHiueXu2ovLdzqkNi3lo","$l2wGmz9iAwevBDGpHT_xXLUA5O8BhORxWIGU1cGi1ZM","$GsWFJLXgdlF5HpZeyWkP72tzXYWW3uQ9X28HBuTztHE"],"content":{"avatar_url":"","displayname":"neilalexander","membership":"invite"},"depth":9,"hashes":{"sha256":"8p+Ur4f8vLFX6mkIXhxI0kegPG7X3tWy56QmvBkExAg"},"origin":"matrix.org","origin_server_ts":1602087113066,"prev_events":["$1v-O6tNwhOZcA8bvCYY-Dnj1V2ZDE58lLPxtlV97S28"],"prev_state":[],"room_id":"!XbeXirGWSPXbEaGokF:matrix.org","sender":"@neilalexander:matrix.org","signatures":{"dendrite.neilalexander.dev":{"ed25519:BMJi":"05KQ5lPw0cSFsE4A0x1z7vi/3cc8bG4WHUsFWYkhxvk/XkXMGIYAYkpNThIvSeLfdcHlbm/k10AsBSKH8Uq4DA"},"matrix.org":{"ed25519:a_RXGa":"jeovuHr9E/x0sHbFkdfxDDYV/EyoeLi98douZYqZ02iYddtKhfB7R3WLay/a+D3V3V7IW0FUmPh/A404x5sYCw"}},"state_key":"@neilalexander:dendrite.neilalexander.dev","type":"m.room.member","unsigned":{"age":2512,"invite_room_state":[{"content":{"join_rule":"invite"},"sender":"@neilalexander:matrix.org","state_key":"","type":"m.room.join_rules"},{"content":{"avatar_url":"mxc://matrix.org/BpDaozLwgLnlNStxDxvLzhPr","displayname":"neilalexander","membership":"join"},"sender":"@neilalexander:matrix.org","state_key":"@neilalexander:matrix.org","type":"m.room.member"},{"content":{"name":"Test room"},"sender":"@neilalexander:matrix.org","state_key":"","type":"m.room.name"}]},"_room_version":"5"}`
	expected := `{"invite_state":{"events":[{"content":{"join_rule":"invite"},"sender":"@neilalexander:matrix.org","state_key":"","type":"m.room.join_rules"},{"content":{"avatar_url":"mxc://matrix.org/BpDaozLwgLnlNStxDxvLzhPr","displayname":"neilalexander","membership":"join"},"sender":"@neilalexander:matrix.org","state_key":"@neilalexander:matrix.org","type":"m.room.member"},{"content":{"name":"Test room"},"sender":"@neilalexander:matrix.org","state_key":"","type":"m.room.name"},{"content":{"avatar_url":"","displayname":"neilalexander","membership":"invite"},"event_id":"$GQmw8e8-26CQv1QuFoHBHpKF1hQj61Flg3kvv_v_XWs","origin_server_ts":1602087113066,"sender":"@neilalexander:matrix.org","state_key":"@neilalexander:dendrite.neilalexander.dev","type":"m.room.member"}]}}`

	ev, err := gomatrixserverlib.NewEventFromTrustedJSON([]byte(event), false, gomatrixserverlib.RoomVersionV5)
	if err != nil {
		t.Fatal(err)
	}

	res := NewInviteResponse(ev.Headered(gomatrixserverlib.RoomVersionV5))
	j, err := json.Marshal(res)
	if err != nil {
		t.Fatal(err)
	}

	if string(j) != expected {
		t.Fatalf("Invite response didn't contain correct info")
	}
}<|MERGE_RESOLUTION|>--- conflicted
+++ resolved
@@ -7,53 +7,12 @@
 	"github.com/matrix-org/gomatrixserverlib"
 )
 
-<<<<<<< HEAD
-func TestNewSyncTokenWithLogs(t *testing.T) {
-	tests := map[string]*StreamingToken{
-		"s4_0_0_0_0_0_0": {
-			PDUPosition: 4,
-		},
-		"s4_0_0_0_0_0_0.dl-0-123": {
-			PDUPosition: 4,
-			DeviceListPosition: LogPosition{
-				Partition: 0,
-				Offset:    123,
-			},
-		},
-	}
-	for tok, want := range tests {
-		got, err := NewStreamTokenFromString(tok)
-		if err != nil {
-			if want == nil {
-				continue // error expected
-			}
-			t.Errorf("%s errored: %s", tok, err)
-			continue
-		}
-		if !reflect.DeepEqual(got, *want) {
-			t.Errorf("%s mismatch: got %v want %v", tok, got, want)
-		}
-		gotStr := got.String()
-		if gotStr != tok {
-			t.Errorf("%s reserialisation mismatch: got %s want %s", tok, gotStr, tok)
-		}
-	}
-}
-
-func TestSyncTokens(t *testing.T) {
-	shouldPass := map[string]string{
-		"s4_0_0_0_0_0_0":        StreamingToken{4, 0, 0, 0, 0, 0, 0, LogPosition{}}.String(),
-		"s3_1_0_0_0_0_0.dl-1-2": StreamingToken{3, 1, 0, 0, 0, 0, 0, LogPosition{1, 2}}.String(),
-		"s1_2_3_4_5_6_7":        StreamingToken{1, 2, 3, 4, 5, 6, 7, LogPosition{}}.String(),
-		"t3_1":                  TopologyToken{3, 1}.String(),
-=======
 func TestSyncTokens(t *testing.T) {
 	shouldPass := map[string]string{
 		"s4_0_0_0_0_0_0": StreamingToken{4, 0, 0, 0, 0, 0, 0}.String(),
 		"s3_1_0_0_0_0_2": StreamingToken{3, 1, 0, 0, 0, 0, 2}.String(),
 		"s3_1_2_3_5_0_0": StreamingToken{3, 1, 2, 3, 5, 0, 0}.String(),
 		"t3_1":           TopologyToken{3, 1}.String(),
->>>>>>> c36e4546
 	}
 
 	for a, b := range shouldPass {
