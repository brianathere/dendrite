--- conflicted
+++ resolved
@@ -74,21 +74,6 @@
 	// Returns an empty slice if no state events could be found for this room.
 	// Returns an error if there was an issue with the retrieval.
 	GetStateEventsForRoom(ctx context.Context, roomID string, stateFilterPart *gomatrixserverlib.StateFilter) (stateEvents []*gomatrixserverlib.HeaderedEvent, err error)
-<<<<<<< HEAD
-	// SyncPosition returns the latest positions for syncing.
-	SyncPosition(ctx context.Context) (types.StreamingToken, error)
-	// IncrementalSync returns all the data needed in order to create an incremental
-	// sync response for the given user. Events returned will include any client
-	// transaction IDs associated with the given device. These transaction IDs come
-	// from when the device sent the event via an API that included a transaction
-	// ID. A response object must be provided for IncrementaSync to populate - it
-	// will not create one.
-	IncrementalSync(ctx context.Context, res *types.Response, device userapi.Device, fromPos, toPos types.StreamingToken, filter *gomatrixserverlib.Filter, wantFullState bool) (*types.Response, error)
-	// CompleteSync returns a complete /sync API response for the given user. A response object
-	// must be provided for CompleteSync to populate - it will not create one.
-	CompleteSync(ctx context.Context, res *types.Response, device userapi.Device, filter *gomatrixserverlib.Filter) (*types.Response, error)
-=======
->>>>>>> fa65c40b
 	// GetAccountDataInRange returns all account data for a given user inserted or
 	// updated between two given positions
 	// Returns a map following the format data[roomID] = []dataTypes
