--- conflicted
+++ resolved
@@ -169,11 +169,7 @@
 		return jsonerror.InternalServerError()
 	}
 
-<<<<<<< HEAD
-	if err := api.SendEvents(req.Context(), rsAPI, api.KindNew, events, cfg.Matrix.ServerName, cfg.Matrix.ServerName, nil); err != nil {
-=======
-	if err := api.SendEvents(req.Context(), rsAPI, api.KindNew, events, cfg.Matrix.ServerName, nil, false); err != nil {
->>>>>>> 161f1451
+	if err := api.SendEvents(req.Context(), rsAPI, api.KindNew, events, cfg.Matrix.ServerName, cfg.Matrix.ServerName, nil, false); err != nil {
 		util.GetLogger(req.Context()).WithError(err).Error("SendEvents failed")
 		return jsonerror.InternalServerError()
 	}
@@ -290,11 +286,7 @@
 		return jsonerror.InternalServerError()
 	}
 
-<<<<<<< HEAD
-	if err := api.SendEvents(req.Context(), rsAPI, api.KindNew, events, cfg.Matrix.ServerName, cfg.Matrix.ServerName, nil); err != nil {
-=======
-	if err := api.SendEvents(req.Context(), rsAPI, api.KindNew, events, cfg.Matrix.ServerName, nil, false); err != nil {
->>>>>>> 161f1451
+	if err := api.SendEvents(req.Context(), rsAPI, api.KindNew, events, cfg.Matrix.ServerName, cfg.Matrix.ServerName, nil, false); err != nil {
 		util.GetLogger(req.Context()).WithError(err).Error("SendEvents failed")
 		return jsonerror.InternalServerError()
 	}
