--- conflicted
+++ resolved
@@ -833,13 +833,8 @@
 // not all
 func completeRegistration(
 	ctx context.Context,
-<<<<<<< HEAD
-	userAPI userapi.UserInternalAPI,
+	userAPI userapi.UserRegisterAPI,
 	username, password, appserviceID, ipAddr, userAgent, sessionID, policyVersion string,
-=======
-	userAPI userapi.UserRegisterAPI,
-	username, password, appserviceID, ipAddr, userAgent, sessionID string,
->>>>>>> 08d995d8
 	inhibitLogin eventutil.WeakBoolean,
 	displayName, deviceID *string,
 	accType userapi.AccountType,
