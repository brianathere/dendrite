--- conflicted
+++ resolved
@@ -49,19 +49,11 @@
 	extRoomsProvider api.ExtraPublicRoomsProvider,
 	mscCfg *config.MSCs,
 ) {
-<<<<<<< HEAD
-	_, producer := jetstream.SetupConsumerProducer(&cfg.Matrix.JetStream)
-
-	syncProducer := &producers.SyncAPIProducer{
-		Producer: producer,
-		Topic:    cfg.Matrix.JetStream.TopicFor(jetstream.OutputClientData),
-=======
 	js, _, _ := jetstream.Prepare(&cfg.Matrix.JetStream)
 
 	syncProducer := &producers.SyncAPIProducer{
 		JetStream: js,
 		Topic:     cfg.Matrix.JetStream.TopicFor(jetstream.OutputClientData),
->>>>>>> eff8b360
 	}
 
 	routing.Setup(
