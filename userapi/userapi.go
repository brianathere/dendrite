--- conflicted
+++ resolved
@@ -25,12 +25,9 @@
 	"time"
 
 	"github.com/gorilla/mux"
-<<<<<<< HEAD
+	"github.com/matrix-org/dendrite/internal/pushgateway"
 	version "github.com/matrix-org/dendrite/internal"
 	"github.com/matrix-org/dendrite/internal/sqlutil"
-=======
-	"github.com/matrix-org/dendrite/internal/pushgateway"
->>>>>>> b6b2455e
 	keyapi "github.com/matrix-org/dendrite/keyserver/api"
 	rsapi "github.com/matrix-org/dendrite/roomserver/api"
 	"github.com/matrix-org/dendrite/setup/base"
@@ -98,7 +95,8 @@
 	if err := eventConsumer.Start(); err != nil {
 		logrus.WithError(err).Panic("failed to start user API streamed event consumer")
 	}
-<<<<<<< HEAD
+
+	return userAPI
 }
 
 type phoneHomeStats struct {
@@ -295,8 +293,4 @@
 		logrus.WithError(err).Error("unable to send phone home stats")
 		return
 	}
-=======
-
-	return userAPI
->>>>>>> b6b2455e
 }